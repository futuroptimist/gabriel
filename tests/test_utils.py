--- conflicted
+++ resolved
@@ -1,16 +1,14 @@
 import builtins
-<<<<<<< HEAD
-from decimal import Decimal
-=======
 import os
 import string
->>>>>>> b712b5b4
+from decimal import Decimal
 
 import keyring
 import pytest
 from hypothesis import assume, given, settings
 from hypothesis import strategies as st
 from keyring.backend import KeyringBackend
+
 
 from gabriel.utils import (
     _env_secret_key,
@@ -227,9 +225,6 @@
 
 def test_cli_sqrt(capsys):
     main(["sqrt", "9"])
-<<<<<<< HEAD
-    assert capsys.readouterr().out.strip() == "3"  # nosec B101
-=======
     assert capsys.readouterr().out.strip() == "3.0"  # nosec B101
 
 
@@ -347,5 +342,4 @@
         delete_secret(service, username)
         assert env_key not in os.environ  # nosec B101
     finally:
-        patch.undo()
->>>>>>> b712b5b4
+        patch.undo()