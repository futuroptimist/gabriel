from gabriel.utils import add, subtract, multiply, store_secret, get_secret
import keyring
from keyring.backend import KeyringBackend
import builtins
import pytest


def test_add():
    assert add(1, 2) == 3  # nosec B101


def test_add_negative_numbers():
    assert add(-1, -2) == -3  # nosec B101


def test_subtract():
    assert subtract(5, 3) == 2  # nosec B101


def test_subtract_negative_result():
    assert subtract(3, 5) == -2  # nosec B101


def test_multiply():
    assert multiply(2, 3) == 6  # nosec B101


<<<<<<< HEAD
def test_multiply_negative_numbers():
    assert multiply(-2, -3) == 6  # nosec B101
=======
def test_multiply_with_negative_number():
    assert multiply(-2, 3) == -6  # nosec B101
>>>>>>> 2833b549


class InMemoryKeyring(KeyringBackend):
    """Simple in-memory keyring backend for testing."""

    priority = 1

    def __init__(self) -> None:
        self._storage: dict[tuple[str, str], str] = {}

    def get_password(self, system: str, username: str) -> str | None:  # noqa: D401
        return self._storage.get((system, username))

    def set_password(
        self, system: str, username: str, password: str
    ) -> None:  # noqa: D401
        self._storage[(system, username)] = password

    def delete_password(self, system: str, username: str) -> None:  # noqa: D401
        self._storage.pop((system, username), None)


def test_store_and_get_secret():
    keyring.set_keyring(InMemoryKeyring())
    store_secret("service", "user", "hunter2")
    assert get_secret("service", "user") == "hunter2"  # nosec B101


@pytest.mark.parametrize(
    "func,args",
    [
        (store_secret, ("svc", "user", "pw")),
        (get_secret, ("svc", "user")),
    ],
)
def test_keyring_missing(monkeypatch, func, args):
    real_import = builtins.__import__

    def fake_import(name, *a, **k):
        if name == "keyring":
            raise ModuleNotFoundError
        return real_import(name, *a, **k)

    monkeypatch.setattr(builtins, "__import__", fake_import)
    with pytest.raises(RuntimeError, match="keyring"):  # nosec B101
        func(*args)<|MERGE_RESOLUTION|>--- conflicted
+++ resolved
@@ -25,13 +25,12 @@
     assert multiply(2, 3) == 6  # nosec B101
 
 
-<<<<<<< HEAD
 def test_multiply_negative_numbers():
     assert multiply(-2, -3) == 6  # nosec B101
-=======
+    
+    
 def test_multiply_with_negative_number():
     assert multiply(-2, 3) == -6  # nosec B101
->>>>>>> 2833b549
 
 
 class InMemoryKeyring(KeyringBackend):
