"""Regression tests for repository tooling configuration."""

from __future__ import annotations

import json
from importlib import import_module
from pathlib import Path
from typing import Any

import pytest
import yaml


def _load_toml_module() -> Any:
    try:
        return import_module("tomllib")
    except ModuleNotFoundError:  # pragma: no cover - only triggered on Python 3.10
        return import_module("tomli")


toml_loader = _load_toml_module()


def test_lychee_configuration_exists_and_excludes_prompts() -> None:
    """Ensure the markdown link checker configuration is present and scoped appropriately."""

    config_path = Path("lychee.toml")
    assert config_path.exists(), "Expected lychee.toml to exist"  # nosec B101

    content = config_path.read_text(encoding="utf-8")
    data = toml_loader.loads(content)

    assert data.get("no_progress") is True  # nosec B101
    assert "^docs/prompts/" in data.get(
        "exclude_path", []
    ), "docs prompts should be excluded"  # nosec B101
    assert "^mailto:" in data.get("exclude", []), "mailto links should remain ignored"  # nosec B101


def test_pre_commit_configuration_runs_ruff() -> None:
    """Verify ruff linting is enforced via pre-commit."""

    config = Path(".pre-commit-config.yaml").read_text(encoding="utf-8")
    assert "https://github.com/astral-sh/ruff-pre-commit" in config  # nosec B101
    assert "- id: ruff" in config  # nosec B101


def test_pytest_addopts_enforces_coverage_threshold() -> None:
    """Ensure pytest defaults fail when coverage drops below the target."""

    config = Path("pyproject.toml").read_text(encoding="utf-8")
    data = toml_loader.loads(config)

    addopts = data["tool"]["pytest"]["ini_options"]["addopts"]
    assert "--cov-fail-under=100" in addopts  # nosec B101


def test_pre_commit_configuration_checks_docstrings() -> None:
    """Ensure flake8 enforces docstring style guidance."""

    config = Path(".pre-commit-config.yaml").read_text(encoding="utf-8")
    assert "- id: flake8" in config  # nosec B101
    assert "flake8-docstrings" in config  # nosec B101


def test_pre_commit_configuration_runs_pydocstyle() -> None:
    """Ensure pydocstyle enforces docstring presence on package modules."""

    config = Path(".pre-commit-config.yaml").read_text(encoding="utf-8")
    assert "https://github.com/PyCQA/pydocstyle" in config  # nosec B101
    assert "pydocstyle (gabriel package)" in config  # nosec B101


def test_pre_commit_configuration_runs_eslint_for_viewer() -> None:
    """Ensure viewer JavaScript is linted via pre-commit."""

    config = Path(".pre-commit-config.yaml").read_text(encoding="utf-8")
    assert "https://github.com/pre-commit/mirrors-eslint" in config  # nosec B101
    assert "ESLint viewer JavaScript" in config  # nosec B101
    assert "viewer/(?!model-viewer" in config  # nosec B101


def test_pre_commit_configuration_runs_prettier_for_viewer() -> None:
    """Ensure viewer assets are formatted consistently via Prettier."""

    config = Path(".pre-commit-config.yaml").read_text(encoding="utf-8")
    assert "https://github.com/pre-commit/mirrors-prettier" in config  # nosec B101
    assert "Prettier viewer assets" in config  # nosec B101


def test_pre_commit_configuration_runs_semgrep() -> None:
    """Verify Semgrep static analysis runs via pre-commit."""

    config = Path(".pre-commit-config.yaml").read_text(encoding="utf-8")
    assert "https://github.com/returntocorp/semgrep" in config  # nosec B101
    assert "config/semgrep/rules.yaml" in config  # nosec B101


def test_commitlint_configured_across_tooling() -> None:
    """Ensure commitlint enforces Conventional Commits locally and in CI."""

    config = Path(".pre-commit-config.yaml").read_text(encoding="utf-8")
    assert "commitlint --edit" in config  # nosec B101
    assert "stages: [commit-msg]" in config  # nosec B101

    config_path = Path("commitlint.config.cjs")
    assert config_path.exists(), "Expected commitlint.config.cjs to exist"  # nosec B101

    package = json.loads(Path("package.json").read_text(encoding="utf-8"))
    assert package["scripts"]["lint:commits"] == "python scripts/run_commitlint.py"  # nosec B101
    assert "@commitlint/cli" in package["devDependencies"]  # nosec B101
    assert "@commitlint/config-conventional" in package["devDependencies"]  # nosec B101

    workflow = Path(".github/workflows/ci.yml").read_text(encoding="utf-8")
    assert "npm run lint:commits" in workflow  # nosec B101


def test_eslint_configuration_targets_browser_scripts() -> None:
    """Verify the ESLint configuration supports modern browser code."""

    config_path = Path(".eslintrc.json")
    assert config_path.exists(), "Expected .eslintrc.json to exist"  # nosec B101

    config = json.loads(config_path.read_text(encoding="utf-8"))
    assert config["env"]["browser"] is True  # nosec B101
    assert "eslint:recommended" in config["extends"]  # nosec B101


def test_flake8_configuration_enables_docstring_rules() -> None:
    """Confirm flake8 is configured to surface docstring violations."""

    config = Path(".flake8").read_text(encoding="utf-8")
    assert "extend-select = D" in config  # nosec B101
    assert "tests/*.py: D100,D101,D102,D103,D104,D107" in config  # nosec B101


def test_ci_workflow_runs_ruff() -> None:
    """Ensure the CI workflow executes ruff checks."""

    workflow = Path(".github/workflows/ci.yml").read_text(encoding="utf-8")
    assert "ruff check" in workflow  # nosec B101


def test_ci_workflow_runs_pre_commit() -> None:
    """Ensure CI executes the pre-commit hooks for parity with local runs."""

    workflow = Path(".github/workflows/ci.yml").read_text(encoding="utf-8")
    assert "pre-commit run --all-files" in workflow  # nosec B101


<<<<<<< HEAD
def test_docker_workflow_scans_image_for_vulnerabilities() -> None:
    """Validate that Docker publishes run a Trivy scan before pushing images."""

    workflow = yaml.safe_load(Path(".github/workflows/docker.yml").read_text(encoding="utf-8"))

    scan_job = workflow["jobs"].get("scan")
    assert scan_job is not None, "Expected scan job to guard Docker publishes"  # nosec B101

    matrix = scan_job.get("strategy", {}).get("matrix", {})
    platforms = matrix.get("platform", [])
    assert set(platforms) == {"linux/amd64", "linux/arm64"}  # nosec B101

    scan_steps = scan_job["steps"]
    build_step = next(
        (step for step in scan_steps if step.get("uses") == "docker/build-push-action@v6"),
        None,
    )
    assert (
        build_step is not None
    ), "Expected build step to create an image per architecture"  # nosec B101

    build_config = build_step.get("with", {})
    assert build_config.get("platforms") == "${{ matrix.platform }}"  # nosec B101
    assert build_config.get("load") is True  # nosec B101
    assert build_config.get("tags") == (
        "ghcr.io/${{ github.repository }}:scan-${{ matrix.platform }}"
    )  # nosec B101

    trivy_step = next(
        (
            step
            for step in scan_steps
            if str(step.get("uses", "")).startswith("aquasecurity/trivy-action@")
        ),
        None,
    )
    assert trivy_step is not None, "Trivy scan step missing from Docker workflow"  # nosec B101

    trivy_config = trivy_step.get("with", {})
    assert (
        trivy_config.get("image-ref")
        == "ghcr.io/${{ github.repository }}:scan-${{ matrix.platform }}"
    )  # nosec B101
    assert trivy_config.get("severity") == "CRITICAL,HIGH"  # nosec B101
    assert trivy_config.get("exit-code") == "1"  # nosec B101

    build_job = workflow["jobs"].get("build")
    assert build_job is not None, "Expected build job to push the release images"  # nosec B101
    assert build_job.get("needs") == "scan"  # nosec B101
=======
def test_ci_workflow_runs_semgrep_scan() -> None:
    """Ensure CI executes Semgrep against the repository."""

    workflow = Path(".github/workflows/ci.yml").read_text(encoding="utf-8")
    assert "semgrep scan" in workflow  # nosec B101
>>>>>>> 01a68ceb


def test_workflows_cover_supported_python_versions() -> None:
    """Ensure CI pipelines exercise every supported Python runtime."""

    from gabriel import SUPPORTED_PYTHON_VERSIONS

    workflow_ci = Path(".github/workflows/ci.yml").read_text(encoding="utf-8")
    workflow_coverage = Path(".github/workflows/coverage.yml").read_text(encoding="utf-8")

    for version in SUPPORTED_PYTHON_VERSIONS:
        assert version in workflow_ci, f"CI workflow missing Python {version}"  # nosec B101
        assert (
            version in workflow_coverage
        ), f"Coverage workflow missing Python {version}"  # nosec B101


def test_release_drafter_configuration_and_workflow_exist() -> None:
    """Validate Release Drafter config and workflow are present and wired together."""

    config_path = Path(".github/release-drafter.yml")
    assert config_path.exists(), "Expected .github/release-drafter.yml to exist"  # nosec B101

    config = config_path.read_text(encoding="utf-8")
    for marker in (
        "name-template:",
        "categories:",
        "autolabeler:",
        "exclude-labels:",
    ):
        assert marker in config, f"Release Drafter config missing {marker}"  # nosec B101

    workflow_path = Path(".github/workflows/release-drafter.yml")
    assert workflow_path.exists(), "Expected Release Drafter workflow to exist"  # nosec B101

    workflow = workflow_path.read_text(encoding="utf-8")
    assert "release-drafter/release-drafter@" in workflow  # nosec B101
    assert "config-name: release-drafter.yml" in workflow  # nosec B101
    assert "branches:\n      - main" in workflow  # nosec B101


def test_cli_viewer_invokes_helper(monkeypatch: pytest.MonkeyPatch) -> None:
    from gabriel import utils as utils_module

    recorded: dict[str, Any] = {}

    def fake_serve(host: str, port: int, open_browser: bool) -> None:
        recorded["args"] = (host, port, open_browser)

    monkeypatch.setattr(utils_module, "serve_viewer", fake_serve)
    monkeypatch.setattr("gabriel.ui.cli.serve_viewer", fake_serve)

    utils_module.main(
        ["viewer", "--host", "0.0.0.0", "--port", "9999", "--no-browser"]  # nosec B104
    )

    assert recorded["args"] == ("0.0.0.0", 9999, False)  # nosec B101 B104<|MERGE_RESOLUTION|>--- conflicted
+++ resolved
@@ -148,7 +148,6 @@
     assert "pre-commit run --all-files" in workflow  # nosec B101
 
 
-<<<<<<< HEAD
 def test_docker_workflow_scans_image_for_vulnerabilities() -> None:
     """Validate that Docker publishes run a Trivy scan before pushing images."""
 
@@ -198,13 +197,6 @@
     build_job = workflow["jobs"].get("build")
     assert build_job is not None, "Expected build job to push the release images"  # nosec B101
     assert build_job.get("needs") == "scan"  # nosec B101
-=======
-def test_ci_workflow_runs_semgrep_scan() -> None:
-    """Ensure CI executes Semgrep against the repository."""
-
-    workflow = Path(".github/workflows/ci.yml").read_text(encoding="utf-8")
-    assert "semgrep scan" in workflow  # nosec B101
->>>>>>> 01a68ceb
 
 
 def test_workflows_cover_supported_python_versions() -> None:
