--- conflicted
+++ resolved
@@ -31,11 +31,7 @@
 
 def test_add_invalid_type() -> None:
     with pytest.raises(TypeError):
-<<<<<<< HEAD
-        add("1", 2)  # type: ignore[arg-type]
-=======
         add(cast(int, "1"), 2)
->>>>>>> 0d93bfd3
 
 
 def test_subtract() -> None:
