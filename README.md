--- conflicted
+++ resolved
@@ -45,14 +45,12 @@
 python -m pytest --cov=gabriel --cov-report=term-missing
 ```
 
-<<<<<<< HEAD
 ### Offline Usage
 
 For fully local inference, see [OFFLINE.md](docs/gabriel/OFFLINE.md).
-=======
+
 For storing secrets in the system keyring, see
 [docs/gabriel/SECRET_STORAGE.md](docs/gabriel/SECRET_STORAGE.md).
->>>>>>> efe5e591
 
 ### Runbook & 3D Viewer
 
