--- conflicted
+++ resolved
@@ -50,12 +50,8 @@
 These helpers accept both integers and floats.
 
 ```python
-<<<<<<< HEAD
 from gabriel import add, multiply, divide, power, modulo, floordiv
 print(add(2.5, 3.5))  # 6.0
-=======
-from gabriel import add, multiply, divide, power, modulo, floordiv, sqrt
->>>>>>> 7cd78d33
 print(divide(multiply(add(2, 3), 4), 2))  # 10.0
 print(power(2, 3))  # 8
 print(modulo(7, 3))  # 1
