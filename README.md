--- conflicted
+++ resolved
@@ -80,11 +80,7 @@
 
 ## CI & Security
 
-<<<<<<< HEAD
-The repository includes GitHub Actions workflows for linting, testing, and documentation. `flake8` and `bandit` catch style issues and common security mistakes, while coverage results are uploaded to Codecov after tests run. Dependabot monitors Python dependencies weekly.
-=======
 The repository includes GitHub Actions workflows for linting, testing, and documentation. `flake8` and `bandit` catch style issues and common security mistakes, while coverage results are uploaded to [Codecov](https://codecov.io/) after tests run. Dependabot monitors Python dependencies weekly.
->>>>>>> 0b12f94a
 
 ## FAQ
 
