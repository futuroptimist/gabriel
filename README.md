# Gabriel

Gabriel is an open source "guardian angel" LLM aimed at helping individuals securely navigate the digital world. The project intends to provide actionable security advice, maintain personal knowledge about the user's environment (with their consent), and eventually offer local AI-assisted monitoring. Our guiding principle is to keep user data private and handle AI inference locally. When possible we rely on [token.place](https://github.com/futuroptimist/token.place) for encrypted inference, though a fully offline path using components like `llama-cpp-python` is also supported.

[![Lint & Format](https://img.shields.io/github/actions/workflow/status/futuroptimist/gabriel/.github/workflows/ci.yml?label=lint%20%26%20format)](https://github.com/futuroptimist/gabriel/actions/workflows/ci.yml)
[![Tests](https://img.shields.io/github/actions/workflow/status/futuroptimist/gabriel/.github/workflows/coverage.yml?label=tests)](https://github.com/futuroptimist/gabriel/actions/workflows/coverage.yml)
[![Coverage](https://raw.githubusercontent.com/futuroptimist/gabriel/main/coverage.svg)](https://codecov.io/gh/futuroptimist/gabriel)
[![Docs](https://img.shields.io/github/actions/workflow/status/futuroptimist/gabriel/.github/workflows/docs.yml?label=docs&branch=main)](https://github.com/futuroptimist/gabriel/actions/workflows/docs.yml)
[![CodeQL](https://img.shields.io/github/actions/workflow/status/futuroptimist/gabriel/.github/workflows/codeql.yml?label=codeql)](https://github.com/futuroptimist/gabriel/actions/workflows/codeql.yml)
[![License](https://img.shields.io/github/license/futuroptimist/gabriel)](LICENSE)

## Goals

- Offer community-first, dignity-focused security guidance.
- Integrate with token.place or fully local inference to avoid cloud exfiltration.
- Encourage collaboration with [token.place](https://github.com/futuroptimist/token.place) and [sigma](https://github.com/futuroptimist/sigma) as complementary projects.
- Provide a gentle on-ramp toward eventual real-world monitoring capabilities.

For a philosophical look at these goals through the lens of the "Sword of Damocles" parable, see [SWORD_OF_DAMOCLES.md](docs/gabriel/SWORD_OF_DAMOCLES.md).

## Architecture Overview

The project is organized into four tentative modules:

1. **Ingestion** – scripts or agents that collect user-consented data.
2. **Analysis** – LLM-based logic for assessing security posture.
3. **Notification** – optional alerts or recommendations sent to the user.
4. **User Interface** – CLI or lightweight UI for interacting with Gabriel.

This modular structure keeps responsibilities clear and allows future extensions like phishing detection or network monitoring. The new phishing heuristics below provide an early look at that roadmap item.

## Map of the repo

Gabriel is migrating toward a four-module layout.
The table below highlights the current hotspots and where they will land as we
complete the work outlined in the [Polish Four-Module Architecture
prompt](docs/prompts/codex/polish.md).

| Path | Current focus | Target module |
| --- | --- | --- |
| `gabriel/ingestion/text.py` (via `gabriel/text.py` shim), `gabriel/knowledge.py` | Scrape, normalize, and store local evidence | Ingestion |
| `gabriel/phishing.py`, `gabriel/security/` | Heuristics, classifiers, and risk scoring | Analysis |
| `gabriel/common/` | Cryptography, persistence, and inference adapters | Common services |
| `gabriel/secrets.py`, `gabriel/tokenplace.py` | Alerts, encrypted delivery, and relay hooks | Notification |
| `viewer/`, `gabriel/ui/` (CLI + viewer), `gabriel/utils.py` | CLI and viewer surfaces | UI |

<<<<<<< HEAD
Shared primitives (cryptography, persistence, LLM adapters) will consolidate under
`gabriel/common` as we carve the boundaries. For a deeper security breakdown, review the
[docs/gabriel/THREAT_MODEL.md](docs/gabriel/THREAT_MODEL.md). The new
[docs/gabriel/SECRET_BOUNDARY.md](docs/gabriel/SECRET_BOUNDARY.md) document captures how
credentials flow between local inference and token.place relaying.
=======
The newly introduced `gabriel/ui/` package now owns the CLI and viewer helpers, while
`gabriel/utils.py` provides backwards-compatible imports for existing callers. Shared primitives
(cryptography, persistence, LLM adapters) will consolidate under `gabriel/common` as we carve the
boundaries. For a deeper security breakdown, review the
[docs/gabriel/THREAT_MODEL.md](docs/gabriel/THREAT_MODEL.md).
>>>>>>> 84428c0f

## Getting Started

Gabriel requires Python 3.10 or later. Continuous integration pipelines exercise
both Python 3.10 and 3.11 to keep compatibility tight. Clone the repository and
run the bootstrap script to provision a virtual environment, install
dependencies, and configure pre-commit hooks:

```bash
./scripts/setup.sh
```

Preview the actions without making changes via the `--dry-run` flag:

```bash
./scripts/setup.sh --dry-run
```

Activate the environment and run `pytest` with coverage enabled:

```bash
python -m pytest --cov=gabriel --cov-report=term-missing
```

Pytest is configured to fail the run if coverage dips below 100%, keeping the suite honest as
the codebase grows.

Spell check documentation:

```bash
pyspelling -c .spellcheck.yaml
```

Scan for hidden zero-width characters:

```bash
python -m gabriel.ingestion.text README.md
# `python -m gabriel.text README.md` remains available for compatibility.
```

Validate policy guardrails before committing updates to `llm_policy.yaml` or downstream
overrides:

```bash
./scripts/validate_policy.py path/to/llm_policy.yaml
```

Common tasks are available via the `Makefile`:

```bash
make lint   # run pre-commit checks
make test   # run the test suite with coverage
make spell  # run the spell checker
make links  # scan documentation links with lychee
```

Continuous integration also runs `pre-commit run --all-files` to mirror local hook behavior
and catch formatting or security regressions before merge. Dependency installation is
cached across the CI matrix so lint, test, and docs pipelines reuse previously resolved
packages, significantly reducing run time on repeat builds.

Ruff powers the lightweight linting layer used in both pre-commit hooks and CI. Run it directly
when iterating on lint fixes:

```bash
ruff check .
```

Docstring conventions are enforced via ``flake8`` with the ``flake8-docstrings`` plugin and
validated separately with ``pydocstyle``. Run ``flake8`` or ``pydocstyle`` locally (both are wired
into pre-commit) to surface style issues early in development.

Example usage of arithmetic helpers:

These helpers accept both integers and floats and return `decimal.Decimal` results for
improved precision.

```python
from decimal import Decimal

from gabriel import add, divide, floordiv, modulo, multiply, power, sqrt

result = add(2.5, 3.5)
print(result)  # 6.0
print(isinstance(result, Decimal))  # True
print(divide(multiply(add(2, 3), 4), 2))  # 10.0
print(power(2, 0.5))  # 1.4142135623730951
print(modulo(7, 3))  # 1
print(floordiv(7, 2))  # 3
print(sqrt(9))  # 3
```

The arithmetic helpers now live in `gabriel.arithmetic`, while secret management interfaces
reside in `gabriel.common`. Importing from `gabriel` continues to expose both families for
backwards compatibility via the compatibility layer in `gabriel.secrets`.

Run the helpers from the command line (available as `gabriel` or `gabriel-calc`):

```bash
gabriel-calc add 2 3
# 5
gabriel-calc divide 1 3
# 0.3333333333333333333333333333
```

Manage encrypted secrets via the same CLI:

```bash
gabriel secret store my-service alice --secret "super-secret-value"
gabriel secret get my-service alice
# Secret successfully retrieved. (Value not displayed for security reasons.)
gabriel secret delete my-service alice
```

If you omit `--secret`, the command reads from standard input or securely prompts
when attached to a TTY. The retrieval command intentionally avoids printing the
stored value so it cannot leak via logs; use ``python -c "from gabriel.utils import
get_secret; print(get_secret('my-service', 'alice'))"`` for programmatic access.

### Package metadata

Gabriel exposes standard package metadata so downstream tooling can introspect
versioning and project details without parsing `pyproject.toml` directly:

```python
import gabriel

print(gabriel.__version__)
print(gabriel.__summary__)
```

### Detect suspicious links

Gabriel now ships with lightweight phishing detection heuristics for pasted text or
email bodies. Supply known brand domains to catch close lookalikes.

```python
from gabriel import analyze_text_for_phishing

message = "Click https://accounts.examp1e.com to verify your details."
findings = analyze_text_for_phishing(message, known_domains=["example.com"])
for finding in findings:
    print(f"{finding.indicator}: {finding.message} ({finding.severity})")
```

The helper inspects each HTTP(S) link for punycode, suspicious top-level domains,
embedded credentials, plaintext HTTP, IP-based hosts, lookalikes of the supplied
domains, known URL shorteners that mask the final destination, unusual port usage,
suspicious executable or archive downloads, redirect parameters that jump to
external hosts, domains that nest trusted brands inside attacker-controlled
registrable domains, references to trusted domains buried in paths or query strings,
and base64-like tokens that often indicate obfuscated redirects or payloads.
Combine it with Gabriel's secret helpers to build secure intake
pipelines for inbound phishing reports.

### Sanitize prompts before execution

Use `gabriel.ingestion.text.sanitize_prompt` to strip risky markup from prompts gathered from
untrusted sources. The helper removes HTML tags (including script/style blocks),
Markdown image embeddings, and zero-width characters before passing text to language
models. This blocks common prompt-injection tricks that smuggle hostile payloads in
alt text or invisible characters.

```python
from gabriel import sanitize_prompt

raw = """<p>Summarize the notes below.</p>![leak](https://evil.test/spy.png)"""
safe = sanitize_prompt(raw)
print(safe)
# Summarize the notes below.
```

### Organize security notes into a knowledge store

Phase 2 of the roadmap introduces a personal knowledge manager that keeps security
notes searchable and local. Use the new `gabriel.knowledge` helpers to index Markdown
files or structured snippets and run lightweight keyword searches:

```python
from pathlib import Path

from gabriel import KnowledgeStore

store = KnowledgeStore.from_paths(Path("security-notes").glob("*.md"))
for result in store.search("vaultwarden admin token", required_tags=["passwords"]):
    print(result.note.title, "→", result.snippet)
```

Each result includes the originating note, matched terms, and a contextual snippet so
you can jump directly to the relevant remediation guidance when triaging incidents.

### Generate prioritized recommendations

Phase 2 of the roadmap calls for richer guidance that blends audit data with personal
notes. Use :func:`gabriel.recommendations.generate_recommendations` to turn audit
findings into a prioritized action plan tuned to your risk tolerance:

```python
from gabriel import (
    KnowledgeStore,
    RiskTolerance,
    VaultWardenConfig,
    audit_vaultwarden,
    generate_recommendations,
)

config = VaultWardenConfig(
    https_enabled=False,
    certificate_trusted=False,
    encryption_key="weak",  # pragma: allowlist secret
    backup_enabled=True,
    backup_frequency_hours=48,
    last_restore_verification_days=90,
    admin_interface_enabled=True,
    admin_allowed_networks=("0.0.0.0/0",),
)

store = KnowledgeStore.from_paths(["docs/IMPROVEMENT_CHECKLISTS.md"])
recommendations = generate_recommendations(
    findings=audit_vaultwarden(config),
    knowledge_notes=store.notes,
    focus_tags=("vaultwarden",),
    risk_tolerance=RiskTolerance.LOW,
)

for rec in recommendations:
    print(f"{rec.severity.upper()} • {rec.summary}")
    for action in rec.remediation:
        print("  -", action)
```

Recommendations include the originating slug, a blended rationale, and every
unique remediation captured during the audits. Adjust ``risk_tolerance`` to filter
noise when you are comfortable accepting more operational risk, or supply
``focus_tags`` to boost topics that demand immediate attention.

### Audit VaultWarden deployments

Phase 1 of the roadmap calls for tailored advice for self-hosted services such as
VaultWarden. Use `gabriel.selfhosted.audit_vaultwarden` to surface misconfigurations
based on the [VaultWarden improvement checklist](docs/IMPROVEMENT_CHECKLISTS.md#vaultwarden).

```python
from gabriel import VaultWardenConfig, audit_vaultwarden

config = VaultWardenConfig(
    https_enabled=True,
    certificate_trusted=False,  # using a self-signed cert in this example
    encryption_key="CorrectHorseBatteryStaple123!CorrectHorseBatteryStaple",
    backup_enabled=True,
    backup_frequency_hours=24,
    last_restore_verification_days=45,
    admin_interface_enabled=True,
    admin_allowed_networks=("192.168.10.0/24",),
)

for finding in audit_vaultwarden(config):
    print(f"{finding.severity.upper()} — {finding.message}")
    print(f"Fix: {finding.remediation}\n")
```

The helper only reports actionable findings so hardened deployments return an empty list.

### Audit Docker daemon hardening

The Docker improvement checklist highlights three controls that frequently slip through
reviews: running the daemon in [rootless mode](https://docs.docker.com/engine/security/rootless/),
requiring [Docker Content Trust](https://docs.docker.com/engine/security/trust/), and enabling
[user namespace remapping](https://docs.docker.com/engine/security/userns-remap/) so container
root users map to non-root UIDs on the host. Use
`gabriel.selfhosted.audit_docker_daemon` to flag missing safeguards:

```python
from gabriel import DockerDaemonConfig, audit_docker_daemon

config = DockerDaemonConfig(
    rootless_enabled=False,
    content_trust_required=False,
    userns_remap_enabled=False,
)

for finding in audit_docker_daemon(config):
    print(f"{finding.severity.upper()} — {finding.message}")
    print(f"Fix: {finding.remediation}\n")
```

The helper mirrors Gabriel's Docker checklist and keeps feedback focused on actionable
changes. Hardened daemons with rootless mode, signature enforcement, and user namespace remapping
return an empty list of findings.

### Audit Syncthing deployments

Syncthing operators can use `gabriel.selfhosted.audit_syncthing` to identify risky defaults such
as plaintext dashboards, public discovery, or unknown device IDs.

```python
from gabriel import SyncthingConfig, audit_syncthing

config = SyncthingConfig(
    https_enabled=False,
    global_discovery_enabled=True,
    relays_enabled=True,
    connected_device_ids=("ABC123", "DEF456"),
    trusted_device_ids=("ABC123",),
)

for finding in audit_syncthing(config):
    print(f"{finding.severity.upper()} — {finding.message}")
    print(f"Fix: {finding.remediation}\n")
```

Hardened clusters with HTTPS in front of the GUI, local-only discovery, and trusted device allow
lists will return an empty list, mirroring VaultWarden behavior.

### Audit Nextcloud deployments

Nextcloud administrators can call `gabriel.selfhosted.audit_nextcloud` to evaluate
hardening tasks such as enforcing HTTPS, MFA, and backup verification as outlined in the
[Nextcloud improvement checklist](docs/related/nextcloud/IMPROVEMENTS.md).

```python
from gabriel import NextcloudConfig, audit_nextcloud

config = NextcloudConfig(
    https_enabled=True,
    certificate_trusted=True,
    mfa_enforced=True,
    updates_current=False,  # pending security updates
    backups_enabled=True,
    last_backup_verification_days=45,
    admin_allowed_networks=("10.10.0.0/16",),
    log_monitoring_enabled=False,
)

for finding in audit_nextcloud(config):
    print(f"{finding.severity.upper()} — {finding.message}")
    print(f"Fix: {finding.remediation}\n")
```

Hardened deployments with trusted certificates, timely updates, enforced MFA, tested backups,
restricted admin networks, and log monitoring return an empty list.

### Audit PhotoPrism deployments

PhotoPrism curates personal photo libraries, so losing data or exposing galleries publicly can
be painful. `gabriel.selfhosted.audit_photoprism` evaluates HTTPS coverage, admin credential
strength, backup posture, and plugin hygiene based on the
[PhotoPrism checklist](docs/IMPROVEMENT_CHECKLISTS.md#photoprism).

```python
from gabriel import PhotoPrismConfig, audit_photoprism

config = PhotoPrismConfig(
    https_enabled=True,
    certificate_trusted=False,
    admin_password="short",  # needs rotation  # pragma: allowlist secret
    library_outside_container=False,
    storage_permissions_hardened=False,
    backups_enabled=True,
    backup_frequency_days=7,
    backups_offsite=False,
    third_party_plugins_enabled=True,
    plugins_reviewed=False,
)

for finding in audit_photoprism(config):
    print(f"{finding.severity.upper()} — {finding.message}")
    print(f"Fix: {finding.remediation}\n")
```

When PhotoPrism runs behind trusted TLS, stores originals outside the container with tight
permissions, replicates backups off-host, and reviews each plugin, the helper returns an empty
list just like the other auditors.

### Request encrypted inference through token.place

Phase 1 also calls for encrypted local inference. `TokenPlaceClient` provides a thin wrapper around
the token.place relay API so you can relay prompts without wiring up HTTP plumbing manually.

```python
from gabriel import TokenPlaceClient

client = TokenPlaceClient("https://relay.local", api_key="tp_test_123")

completion = client.infer(
    "Summarize the latest firewall alerts.",
    model="llama3-70b",  # optional override when multiple models are exposed
    metadata={"source": "gabriel-demo"},
)

print(completion.text)
```

`check_health()` performs a lightweight `GET /v1/health` probe so you can verify connectivity
before submitting a prompt. The helper never sends telemetry beyond the configured relay URL,
keeping Gabriel's privacy posture intact.

### Offline Usage

For fully local inference, see [OFFLINE.md](docs/gabriel/OFFLINE.md).

For storing secrets in the system keyring, see
[docs/gabriel/SECRET_STORAGE.md](docs/gabriel/SECRET_STORAGE.md).

### Docker builds

The repository ships with a `.dockerignore` file that trims the build context by excluding
documentation, tests, and other developer-only artifacts. This keeps local Docker builds fast
and reduces the chance of copying unintended files into the runtime image.

#### Build the image locally

Use the root `Dockerfile` to produce an image tagged `gabriel`. The build only needs the
repository checkout; dependencies are installed within the container.

```bash
docker build -t gabriel .
```

Pass `--build-arg PYTHON_VERSION=3.11` to experiment with alternate Python releases that remain
supported by the Docker base image.

#### Run Gabriel commands inside Docker

Invoke CLI helpers directly via `docker run`. The default entry point exposes the Python
interpreter, so provide the command you wish to execute.

```bash
docker run --rm -it gabriel gabriel-calc add 2 3
docker run --rm -it gabriel gabriel secret store my-service alice --secret my-value
```

Mount a host directory when commands need to read or persist data:

```bash
docker run --rm -it -v "$(pwd)/secrets:/app/secrets" \
  -e GABRIEL_SECRET_DIR=/app/secrets \
  gabriel gabriel secret store vault bob
```

Running in detached mode (`-d`) allows long-lived tasks such as scheduled scans. Combine with
`--env-file` to load configuration managed outside the container.

### Runbook & 3D Viewer

This repo now mirrors flywheel's development helpers. `runbook.yml` lists
typical tasks and `viewer/` hosts a basic `model-viewer` scene. The viewer bundles a
local copy of the `@google/model-viewer` library to avoid third-party requests,
and animations start only after pressing **Start Animation**. Use the bundled CLI to
serve the assets locally:

```bash
gabriel viewer --port 9000
```

Passing `--no-browser` skips automatically launching the system browser. See
[`docs/gabriel/VIEWER.md`](docs/gabriel/VIEWER.md) for additional automation tips.
The `make preview` target runs the same helper with default settings. Viewer scripts
are linted with ESLint via pre-commit; run `npx eslint viewer/viewer.js` when iterating
on WebGL logic.

## Tracked Repositories

The table below summarizes all repositories where we currently maintain
improvement tasks or security audits.
Last roster sync: 2025-09-29 05:02 UTC (per Futuroptimist).
improvement tasks or security audits. Following these links will jump to the
relevant documentation.

| Repository | Improvement Docs | Threat Model |
|------------|------------------|--------------|
| Gabriel (this repo) | [IMPROVEMENTS.md][gabriel-improve] | [THREAT_MODEL.md][gabriel-threat] |
| futuroptimist | [IMPROVEMENTS.md][futuroptimist-improve] | [THREAT_MODEL.md][futuroptimist-threat] |
| token.place | [IMPROVEMENTS.md][token-place-improve] | N/A |
| DSPACE | [IMPROVEMENTS.md][dspace-improve] | [THREAT_MODEL.md][dspace-threat] |
| flywheel | [IMPROVEMENTS.md][flywheel-improve] | [THREAT_MODEL.md][flywheel-threat] |
| f2clipboard | [IMPROVEMENTS.md][f2clipboard-improve] | [THREAT_MODEL.md][f2clipboard-threat] |
| axel | [IMPROVEMENTS.md][axel-improve] | [THREAT_MODEL.md][axel-threat] |
| sigma | [IMPROVEMENTS.md][sigma-improve] | [THREAT_MODEL.md][sigma-threat] |
| gitshelves | [IMPROVEMENTS.md][gitshelves-improve] | [THREAT_MODEL.md][gitshelves-threat] |
| wove | [IMPROVEMENTS.md][wove-improve] | [THREAT_MODEL.md][wove-threat] |
| sugarkube | [IMPROVEMENTS.md][sugarkube-improve] | [THREAT_MODEL.md][sugarkube-threat] |
| pr-reaper | [IMPROVEMENTS.md][pr-reaper-improve] | [THREAT_MODEL.md][pr-reaper-threat] |
| jobbot3000 | [IMPROVEMENTS.md][jobbot-improve] | [THREAT_MODEL.md][jobbot-threat] |
| danielsmith.io | [IMPROVEMENTS.md][danielsmith-io-improve] | [THREAT_MODEL.md][danielsmith-io-threat] |
| Nextcloud | [IMPROVEMENTS.md][nextcloud-improve] | N/A |
| PhotoPrism | [IMPROVEMENT_CHECKLISTS.md#photoprism][photoprism-improve] | N/A |
| VaultWarden | [IMPROVEMENT_CHECKLISTS.md#vaultwarden][vaultwarden-improve] | N/A |

[gabriel-improve]: docs/gabriel/IMPROVEMENTS.md
[gabriel-threat]: docs/gabriel/THREAT_MODEL.md
[futuroptimist-improve]: docs/related/futuroptimist/IMPROVEMENTS.md
[futuroptimist-threat]: docs/related/futuroptimist/THREAT_MODEL.md
[token-place-improve]: docs/related/token_place/IMPROVEMENTS.md
[dspace-improve]: docs/related/dspace/IMPROVEMENTS.md
[dspace-threat]: docs/related/dspace/THREAT_MODEL.md
[flywheel-improve]: docs/related/flywheel/IMPROVEMENTS.md
[flywheel-threat]: docs/related/flywheel/THREAT_MODEL.md
[f2clipboard-improve]: docs/related/f2clipboard/IMPROVEMENTS.md
[f2clipboard-threat]: docs/related/f2clipboard/THREAT_MODEL.md
[axel-improve]: docs/related/axel/IMPROVEMENTS.md
[axel-threat]: docs/related/axel/THREAT_MODEL.md
[sigma-improve]: docs/related/sigma/IMPROVEMENTS.md
[sigma-threat]: docs/related/sigma/THREAT_MODEL.md
[gitshelves-improve]: docs/related/gitshelves/IMPROVEMENTS.md
[gitshelves-threat]: docs/related/gitshelves/THREAT_MODEL.md
[wove-improve]: docs/related/wove/IMPROVEMENTS.md
[wove-threat]: docs/related/wove/THREAT_MODEL.md
[sugarkube-improve]: docs/related/sugarkube/IMPROVEMENTS.md
[sugarkube-threat]: docs/related/sugarkube/THREAT_MODEL.md
[pr-reaper-improve]: docs/related/pr-reaper/IMPROVEMENTS.md
[pr-reaper-threat]: docs/related/pr-reaper/THREAT_MODEL.md
[jobbot-improve]: docs/related/jobbot3000/IMPROVEMENTS.md
[jobbot-threat]: docs/related/jobbot3000/THREAT_MODEL.md
[danielsmith-io-improve]: docs/related/danielsmith_io/IMPROVEMENTS.md
[danielsmith-io-threat]: docs/related/danielsmith_io/THREAT_MODEL.md
[nextcloud-improve]: docs/related/nextcloud/IMPROVEMENTS.md
[photoprism-improve]: docs/IMPROVEMENT_CHECKLISTS.md#photoprism
[vaultwarden-improve]: docs/IMPROVEMENT_CHECKLISTS.md#vaultwarden

## Roadmap

See [docs/gabriel/ROADMAP.md](docs/gabriel/ROADMAP.md) for a more detailed roadmap. Early milestones include:

1. Establishing repository guidelines and a base documentation structure.
2. Collecting security best practices for self-hosted services.
3. Prototyping local LLM inference through token.place.

## Contributing

We use `AGENTS.md` to outline repository-specific instructions for automated agents. Additional contributor guidelines live in [CONTRIBUTING.md](CONTRIBUTING.md). Please read them before opening pull requests.

## CI & Security

The repository includes GitHub Actions workflows for linting, testing, and documentation.
`flake8` and `bandit` catch style issues and common security mistakes, while coverage results are
uploaded to [Codecov](https://codecov.io/) and the latest coverage badge is committed to
[coverage.svg](coverage.svg) after tests run.
pre-commit hooks also run `detect-secrets`, `pip-audit`, the `lychee` Markdown link checker,
`pymarkdown`, and the custom `gabriel.prompt_lint` scanner to catch secrets, vulnerable
dependencies, stale references, style regressions, and prompt-injection red flags in Markdown
content.
Dependabot monitors Python dependencies and GitHub Actions workflows weekly.

## Release management

Release notes are drafted automatically via the
[`release-drafter` action](.github/workflows/release-drafter.yml) using the
configuration in [.github/release-drafter.yml](.github/release-drafter.yml).
Merges to `main` update the draft and categorize entries by labels such as
`feature`, `fix`, `docs`, and `security`. Tag a release from GitHub's UI to
publish the curated notes without additional manual formatting.

For vulnerability disclosure guidelines, see [SECURITY.md](SECURITY.md).

## FAQ

We maintain an evolving list of questions for clarification in [docs/gabriel/FAQ.md](docs/gabriel/FAQ.md). Feel free to add your own or answer existing ones.<|MERGE_RESOLUTION|>--- conflicted
+++ resolved
@@ -44,19 +44,13 @@
 | `gabriel/secrets.py`, `gabriel/tokenplace.py` | Alerts, encrypted delivery, and relay hooks | Notification |
 | `viewer/`, `gabriel/ui/` (CLI + viewer), `gabriel/utils.py` | CLI and viewer surfaces | UI |
 
-<<<<<<< HEAD
-Shared primitives (cryptography, persistence, LLM adapters) will consolidate under
-`gabriel/common` as we carve the boundaries. For a deeper security breakdown, review the
-[docs/gabriel/THREAT_MODEL.md](docs/gabriel/THREAT_MODEL.md). The new
-[docs/gabriel/SECRET_BOUNDARY.md](docs/gabriel/SECRET_BOUNDARY.md) document captures how
-credentials flow between local inference and token.place relaying.
-=======
 The newly introduced `gabriel/ui/` package now owns the CLI and viewer helpers, while
 `gabriel/utils.py` provides backwards-compatible imports for existing callers. Shared primitives
 (cryptography, persistence, LLM adapters) will consolidate under `gabriel/common` as we carve the
 boundaries. For a deeper security breakdown, review the
-[docs/gabriel/THREAT_MODEL.md](docs/gabriel/THREAT_MODEL.md).
->>>>>>> 84428c0f
+[docs/gabriel/THREAT_MODEL.md](docs/gabriel/THREAT_MODEL.md). The new
+[docs/gabriel/SECRET_BOUNDARY.md](docs/gabriel/SECRET_BOUNDARY.md) document captures how
+credentials flow between local inference and token.place relaying.
 
 ## Getting Started
 
