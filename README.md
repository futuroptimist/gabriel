# Gabriel

Gabriel is an open source "guardian angel" LLM aimed at helping individuals securely navigate the digital world. The project intends to provide actionable security advice, maintain personal knowledge about the user's environment (with their consent), and eventually offer local AI-assisted monitoring. Our guiding principle is to keep user data private and handle AI inference locally. When possible we rely on [token.place](https://github.com/futuroptimist/token.place) for encrypted inference, though a fully offline path using components like `llama-cpp-python` is also supported.

[![Lint & Format](https://img.shields.io/github/actions/workflow/status/futuroptimist/gabriel/.github/workflows/ci.yml?label=lint%20%26%20format)](https://github.com/futuroptimist/gabriel/actions/workflows/ci.yml)
[![Tests](https://img.shields.io/github/actions/workflow/status/futuroptimist/gabriel/.github/workflows/coverage.yml?label=tests)](https://github.com/futuroptimist/gabriel/actions/workflows/coverage.yml)
[![Coverage](https://codecov.io/gh/futuroptimist/gabriel/branch/main/graph/badge.svg)](https://codecov.io/gh/futuroptimist/gabriel)
[![Docs](https://img.shields.io/github/actions/workflow/status/futuroptimist/gabriel/.github/workflows/docs.yml?label=docs&branch=main)](https://github.com/futuroptimist/gabriel/actions/workflows/docs.yml)
[![License](https://img.shields.io/github/license/futuroptimist/gabriel)](LICENSE)

## Goals

- Offer community-first, dignity-focused security guidance.
- Integrate with token.place or fully local inference to avoid cloud exfiltration.
- Encourage collaboration with [token.place](https://github.com/futuroptimist/token.place) and [sigma](https://github.com/futuroptimist/sigma) as complementary projects.
- Provide a gentle on-ramp toward eventual real-world monitoring capabilities.

For a philosophical look at these goals through the lens of the "Sword of Damocles" parable, see [SWORD_OF_DAMOCLES.md](docs/gabriel/SWORD_OF_DAMOCLES.md).

## Architecture Overview

The project is organized into four tentative modules:

1. **Ingestion** – scripts or agents that collect user-consented data.
2. **Analysis** – LLM-based logic for assessing security posture.
3. **Notification** – optional alerts or recommendations sent to the user.
4. **User Interface** – CLI or lightweight UI for interacting with Gabriel.

This modular structure keeps responsibilities clear and allows future extensions like phishing detection or network monitoring.

## Getting Started

Gabriel requires Python 3.10 or later. Clone the repository and install dependencies:

```bash
python3 -m venv .venv
source .venv/bin/activate
uv pip install -r requirements.txt
pre-commit install
```

Run `pytest` with coverage enabled:

```bash
python -m pytest --cov=gabriel --cov-report=term-missing
```

<<<<<<< HEAD
### Secret Storage Example

Gabriel includes helpers for persisting secrets using the system keyring.
Store a secret for later retrieval:

```python
from gabriel import store_secret, get_secret

store_secret("example-service", "alice", "s3cr3t")
assert get_secret("example-service", "alice") == "s3cr3t"
```
=======
For storing secrets in the system keyring, see
[docs/gabriel/SECRET_STORAGE.md](docs/gabriel/SECRET_STORAGE.md).
>>>>>>> efe5e591

### Runbook & 3D Viewer

This repo now mirrors flywheel's development helpers. `runbook.yml` lists
typical tasks and `viewer/` hosts a basic Three.js scene. Launch `make preview`
to open the viewer locally.

## Tracked Repositories

The table below summarizes all repositories where we currently maintain
improvement tasks or security audits. Following these links will jump to the
relevant documentation.

| Repository | Improvement Docs | Threat Model |
|------------|-----------------|--------------|
| Gabriel (this repo) | [IMPROVEMENTS.md](docs/gabriel/IMPROVEMENTS.md) | [THREAT_MODEL.md](docs/gabriel/THREAT_MODEL.md) |
| token.place | [IMPROVEMENTS.md](docs/related/token_place/IMPROVEMENTS.md) | N/A |
| DSPACE | [IMPROVEMENTS.md](docs/related/dspace/IMPROVEMENTS.md) | [THREAT_MODEL.md](docs/related/dspace/THREAT_MODEL.md) |
| flywheel | [IMPROVEMENTS.md](docs/related/flywheel/IMPROVEMENTS.md) | [THREAT_MODEL.md](docs/related/flywheel/THREAT_MODEL.md) |
| f2clipboard | [IMPROVEMENTS.md](docs/related/f2clipboard/IMPROVEMENTS.md) | [THREAT_MODEL.md](docs/related/f2clipboard/THREAT_MODEL.md) |
| axel | [IMPROVEMENTS.md](docs/related/axel/IMPROVEMENTS.md) | [THREAT_MODEL.md](docs/related/axel/THREAT_MODEL.md) |
| sigma | [IMPROVEMENTS.md](docs/related/sigma/IMPROVEMENTS.md) | [THREAT_MODEL.md](docs/related/sigma/THREAT_MODEL.md) |
| gitshelves | [IMPROVEMENTS.md](docs/related/gitshelves/IMPROVEMENTS.md) | [THREAT_MODEL.md](docs/related/gitshelves/THREAT_MODEL.md) |
| wove | [IMPROVEMENTS.md](docs/related/wove/IMPROVEMENTS.md) | [THREAT_MODEL.md](docs/related/wove/THREAT_MODEL.md) |
| sugarkube | [IMPROVEMENTS.md](docs/related/sugarkube/IMPROVEMENTS.md) | [THREAT_MODEL.md](docs/related/sugarkube/THREAT_MODEL.md) |
| PhotoPrism | [IMPROVEMENT_CHECKLISTS.md#photoprism](docs/IMPROVEMENT_CHECKLISTS.md#photoprism) | N/A |
| VaultWarden | [IMPROVEMENT_CHECKLISTS.md#vaultwarden](docs/IMPROVEMENT_CHECKLISTS.md#vaultwarden) | N/A |

## Roadmap

See [docs/gabriel/ROADMAP.md](docs/gabriel/ROADMAP.md) for a more detailed roadmap. Early milestones include:

1. Establishing repository guidelines and a base documentation structure.
2. Collecting security best practices for self-hosted services.
3. Prototyping local LLM inference through token.place.

## Contributing

We use `AGENTS.md` to outline repository-specific instructions for automated agents. Additional contributor guidelines live in [CONTRIBUTING.md](CONTRIBUTING.md). Please read them before opening pull requests.

## CI & Security

The repository includes GitHub Actions workflows for linting, testing, and documentation.
`flake8` and `bandit` catch style issues and common security mistakes, while coverage results are
uploaded to [Codecov](https://codecov.io/) after tests run.
Pre-commit hooks also run `detect-secrets` to prevent accidental credential leaks.
Dependabot monitors Python dependencies weekly.

## FAQ

We maintain an evolving list of questions for clarification in [docs/gabriel/FAQ.md](docs/gabriel/FAQ.md). Feel free to add your own or answer existing ones.<|MERGE_RESOLUTION|>--- conflicted
+++ resolved
@@ -45,22 +45,8 @@
 python -m pytest --cov=gabriel --cov-report=term-missing
 ```
 
-<<<<<<< HEAD
-### Secret Storage Example
-
-Gabriel includes helpers for persisting secrets using the system keyring.
-Store a secret for later retrieval:
-
-```python
-from gabriel import store_secret, get_secret
-
-store_secret("example-service", "alice", "s3cr3t")
-assert get_secret("example-service", "alice") == "s3cr3t"
-```
-=======
 For storing secrets in the system keyring, see
 [docs/gabriel/SECRET_STORAGE.md](docs/gabriel/SECRET_STORAGE.md).
->>>>>>> efe5e591
 
 ### Runbook & 3D Viewer
 
