# Gabriel

Gabriel is an open source "guardian angel" LLM aimed at helping individuals securely navigate the digital world. The project intends to provide actionable security advice, maintain personal knowledge about the user's environment (with their consent), and eventually offer local AI-assisted monitoring. Our guiding principle is to keep user data private and handle AI inference locally. When possible we rely on [token.place](https://github.com/futuroptimist/token.place) for encrypted inference, though a fully offline path using components like `llama-cpp-python` is also supported.

[![Lint & Format](https://img.shields.io/github/actions/workflow/status/futuroptimist/gabriel/.github/workflows/ci.yml?label=lint%20%26%20format)](https://github.com/futuroptimist/gabriel/actions/workflows/ci.yml)
[![Tests](https://img.shields.io/github/actions/workflow/status/futuroptimist/gabriel/.github/workflows/coverage.yml?label=tests)](https://github.com/futuroptimist/gabriel/actions/workflows/coverage.yml)
[![Coverage](https://raw.githubusercontent.com/futuroptimist/gabriel/main/coverage.svg)](https://codecov.io/gh/futuroptimist/gabriel)
[![Docs](https://img.shields.io/github/actions/workflow/status/futuroptimist/gabriel/.github/workflows/docs.yml?label=docs&branch=main)](https://github.com/futuroptimist/gabriel/actions/workflows/docs.yml)
[![CodeQL](https://img.shields.io/github/actions/workflow/status/futuroptimist/gabriel/.github/workflows/codeql.yml?label=codeql)](https://github.com/futuroptimist/gabriel/actions/workflows/codeql.yml)
[![License](https://img.shields.io/github/license/futuroptimist/gabriel)](LICENSE)

## Goals

- Offer community-first, dignity-focused security guidance.
- Integrate with token.place or fully local inference to avoid cloud exfiltration.
- Encourage collaboration with [token.place](https://github.com/futuroptimist/token.place) and [sigma](https://github.com/futuroptimist/sigma) as complementary projects.
- Provide a gentle on-ramp toward eventual real-world monitoring capabilities.

For a philosophical look at these goals through the lens of the "Sword of Damocles" parable, see [SWORD_OF_DAMOCLES.md](docs/gabriel/SWORD_OF_DAMOCLES.md).

## Architecture Overview

The project is organized into four tentative modules:

1. **Ingestion** – scripts or agents that collect user-consented data.
2. **Analysis** – LLM-based logic for assessing security posture.
3. **Notification** – optional alerts or recommendations sent to the user.
4. **User Interface** – CLI or lightweight UI for interacting with Gabriel.

This modular structure keeps responsibilities clear and allows future extensions like phishing detection or network monitoring. The new phishing heuristics below provide an early look at that roadmap item.

## Map of the repo

Gabriel is migrating toward a four-module layout.
The table below highlights the current hotspots and where they will land as we
complete the work outlined in the [Polish Four-Module Architecture
prompt](docs/prompts/codex/polish.md).

| Path | Current focus | Target module |
| --- | --- | --- |
| `gabriel/text.py`, `gabriel/knowledge.py` | Scrape, normalize, and store local evidence | Ingestion |
| `gabriel/phishing.py`, `gabriel/security/` | Heuristics, classifiers, and risk scoring | Analysis |
| `gabriel/secrets.py`, `gabriel/tokenplace.py` | Alerts, encrypted delivery, and relay hooks | Notification |
| `viewer/`, `gabriel/ui/` (CLI + viewer), `gabriel/utils.py` | CLI and viewer surfaces | UI |

<<<<<<< HEAD
The newly introduced `gabriel/ui/` package now owns the CLI and viewer helpers, while
`gabriel/utils.py` provides backwards-compatible imports for existing callers. Shared primitives
(cryptography, persistence, LLM adapters) will consolidate under `gabriel/common` as we carve the
boundaries. For a deeper security breakdown, review the
[docs/gabriel/THREAT_MODEL.md](docs/gabriel/THREAT_MODEL.md).
=======
Shared primitives (cryptography, persistence, LLM adapters) will consolidate under `gabriel/common` as we carve the boundaries. For a deeper security breakdown, review the [docs/gabriel/THREAT_MODEL.md](docs/gabriel/THREAT_MODEL.md) and the
[docs/gabriel/SECRET_BOUNDARY.md](docs/gabriel/SECRET_BOUNDARY.md).
>>>>>>> b50164e0

## Getting Started

Gabriel requires Python 3.10 or later. Continuous integration pipelines exercise
both Python 3.10 and 3.11 to keep compatibility tight. Clone the repository and
run the bootstrap script to provision a virtual environment, install
dependencies, and configure pre-commit hooks:

```bash
./scripts/setup.sh
```

Preview the actions without making changes via the `--dry-run` flag:

```bash
./scripts/setup.sh --dry-run
```

Activate the environment and run `pytest` with coverage enabled:

```bash
python -m pytest --cov=gabriel --cov-report=term-missing
```

Pytest is configured to fail the run if coverage dips below 100%, keeping the suite honest as
the codebase grows.

Spell check documentation:

```bash
pyspelling -c .spellcheck.yaml
```

Scan for hidden zero-width characters:

```bash
python -m gabriel.text README.md
```

Validate policy guardrails before committing updates to `llm_policy.yaml` or downstream
overrides:

```bash
./scripts/validate_policy.py path/to/llm_policy.yaml
```

Common tasks are available via the `Makefile`:

```bash
make lint   # run pre-commit checks
make test   # run the test suite with coverage
make spell  # run the spell checker
make links  # scan documentation links with lychee
```

Continuous integration also runs `pre-commit run --all-files` to mirror local hook behavior
and catch formatting or security regressions before merge. Dependency installation is
cached across the CI matrix so lint, test, and docs pipelines reuse previously resolved
packages, significantly reducing run time on repeat builds.

Ruff powers the lightweight linting layer used in both pre-commit hooks and CI. Run it directly
when iterating on lint fixes:

```bash
ruff check .
```

Docstring conventions are enforced via ``flake8`` with the ``flake8-docstrings`` plugin and
validated separately with ``pydocstyle``. Run ``flake8`` or ``pydocstyle`` locally (both are wired
into pre-commit) to surface style issues early in development.

Example usage of arithmetic helpers:

These helpers accept both integers and floats and return `decimal.Decimal` results for
improved precision.

```python
from decimal import Decimal

from gabriel import add, divide, floordiv, modulo, multiply, power, sqrt

result = add(2.5, 3.5)
print(result)  # 6.0
print(isinstance(result, Decimal))  # True
print(divide(multiply(add(2, 3), 4), 2))  # 10.0
print(power(2, 0.5))  # 1.4142135623730951
print(modulo(7, 3))  # 1
print(floordiv(7, 2))  # 3
print(sqrt(9))  # 3
```

The arithmetic helpers now live in `gabriel.arithmetic`, while secret management utilities
reside in `gabriel.secrets`. Importing from `gabriel` continues to expose both families for
backwards compatibility.

Run the helpers from the command line (available as `gabriel` or `gabriel-calc`):

```bash
gabriel-calc add 2 3
# 5
gabriel-calc divide 1 3
# 0.3333333333333333333333333333
```

Manage encrypted secrets via the same CLI:

```bash
gabriel secret store my-service alice --secret "super-secret-value"
gabriel secret get my-service alice
# Secret successfully retrieved. (Value not displayed for security reasons.)
gabriel secret delete my-service alice
```

If you omit `--secret`, the command reads from standard input or securely prompts
when attached to a TTY. The retrieval command intentionally avoids printing the
stored value so it cannot leak via logs; use ``python -c "from gabriel.utils import
get_secret; print(get_secret('my-service', 'alice'))"`` for programmatic access.

### Package metadata

Gabriel exposes standard package metadata so downstream tooling can introspect
versioning and project details without parsing `pyproject.toml` directly:

```python
import gabriel

print(gabriel.__version__)
print(gabriel.__summary__)
```

### Detect suspicious links

Gabriel now ships with lightweight phishing detection heuristics for pasted text or
email bodies. Supply known brand domains to catch close lookalikes.

```python
from gabriel import analyze_text_for_phishing

message = "Click https://accounts.examp1e.com to verify your details."
findings = analyze_text_for_phishing(message, known_domains=["example.com"])
for finding in findings:
    print(f"{finding.indicator}: {finding.message} ({finding.severity})")
```

The helper inspects each HTTP(S) link for punycode, suspicious top-level domains,
embedded credentials, plaintext HTTP, IP-based hosts, lookalikes of the supplied
domains, known URL shorteners that mask the final destination, unusual port usage,
suspicious executable or archive downloads, redirect parameters that jump to
external hosts, domains that nest trusted brands inside attacker-controlled
registrable domains, references to trusted domains buried in paths or query strings,
and base64-like tokens that often indicate obfuscated redirects or payloads.
Combine it with Gabriel's secret helpers to build secure intake
pipelines for inbound phishing reports.

### Sanitize prompts before execution

Use `gabriel.text.sanitize_prompt` to strip risky markup from prompts gathered from
untrusted sources. The helper removes HTML tags (including script/style blocks),
Markdown image embeddings, and zero-width characters before passing text to language
models. This blocks common prompt-injection tricks that smuggle hostile payloads in
alt text or invisible characters.

```python
from gabriel import sanitize_prompt

raw = """<p>Summarize the notes below.</p>![leak](https://evil.test/spy.png)"""
safe = sanitize_prompt(raw)
print(safe)
# Summarize the notes below.
```

### Organize security notes into a knowledge store

Phase 2 of the roadmap introduces a personal knowledge manager that keeps security
notes searchable and local. Use the new `gabriel.knowledge` helpers to index Markdown
files or structured snippets and run lightweight keyword searches:

```python
from pathlib import Path

from gabriel import KnowledgeStore

store = KnowledgeStore.from_paths(Path("security-notes").glob("*.md"))
for result in store.search("vaultwarden admin token", required_tags=["passwords"]):
    print(result.note.title, "→", result.snippet)
```

Each result includes the originating note, matched terms, and a contextual snippet so
you can jump directly to the relevant remediation guidance when triaging incidents.

### Generate prioritized recommendations

Phase 2 of the roadmap calls for richer guidance that blends audit data with personal
notes. Use :func:`gabriel.recommendations.generate_recommendations` to turn audit
findings into a prioritized action plan tuned to your risk tolerance:

```python
from gabriel import (
    KnowledgeStore,
    RiskTolerance,
    VaultWardenConfig,
    audit_vaultwarden,
    generate_recommendations,
)

config = VaultWardenConfig(
    https_enabled=False,
    certificate_trusted=False,
    encryption_key="weak",  # pragma: allowlist secret
    backup_enabled=True,
    backup_frequency_hours=48,
    last_restore_verification_days=90,
    admin_interface_enabled=True,
    admin_allowed_networks=("0.0.0.0/0",),
)

store = KnowledgeStore.from_paths(["docs/IMPROVEMENT_CHECKLISTS.md"])
recommendations = generate_recommendations(
    findings=audit_vaultwarden(config),
    knowledge_notes=store.notes,
    focus_tags=("vaultwarden",),
    risk_tolerance=RiskTolerance.LOW,
)

for rec in recommendations:
    print(f"{rec.severity.upper()} • {rec.summary}")
    for action in rec.remediation:
        print("  -", action)
```

Recommendations include the originating slug, a blended rationale, and every
unique remediation captured during the audits. Adjust ``risk_tolerance`` to filter
noise when you are comfortable accepting more operational risk, or supply
``focus_tags`` to boost topics that demand immediate attention.

### Audit VaultWarden deployments

Phase 1 of the roadmap calls for tailored advice for self-hosted services such as
VaultWarden. Use `gabriel.selfhosted.audit_vaultwarden` to surface misconfigurations
based on the [VaultWarden improvement checklist](docs/IMPROVEMENT_CHECKLISTS.md#vaultwarden).

```python
from gabriel import VaultWardenConfig, audit_vaultwarden

config = VaultWardenConfig(
    https_enabled=True,
    certificate_trusted=False,  # using a self-signed cert in this example
    encryption_key="CorrectHorseBatteryStaple123!CorrectHorseBatteryStaple",
    backup_enabled=True,
    backup_frequency_hours=24,
    last_restore_verification_days=45,
    admin_interface_enabled=True,
    admin_allowed_networks=("192.168.10.0/24",),
)

for finding in audit_vaultwarden(config):
    print(f"{finding.severity.upper()} — {finding.message}")
    print(f"Fix: {finding.remediation}\n")
```

The helper only reports actionable findings so hardened deployments return an empty list.

### Audit Docker daemon hardening

The Docker improvement checklist highlights three controls that frequently slip through
reviews: running the daemon in [rootless mode](https://docs.docker.com/engine/security/rootless/),
requiring [Docker Content Trust](https://docs.docker.com/engine/security/trust/), and enabling
[user namespace remapping](https://docs.docker.com/engine/security/userns-remap/) so container
root users map to non-root UIDs on the host. Use
`gabriel.selfhosted.audit_docker_daemon` to flag missing safeguards:

```python
from gabriel import DockerDaemonConfig, audit_docker_daemon

config = DockerDaemonConfig(
    rootless_enabled=False,
    content_trust_required=False,
    userns_remap_enabled=False,
)

for finding in audit_docker_daemon(config):
    print(f"{finding.severity.upper()} — {finding.message}")
    print(f"Fix: {finding.remediation}\n")
```

The helper mirrors Gabriel's Docker checklist and keeps feedback focused on actionable
changes. Hardened daemons with rootless mode, signature enforcement, and user namespace remapping
return an empty list of findings.

### Audit Syncthing deployments

Syncthing operators can use `gabriel.selfhosted.audit_syncthing` to identify risky defaults such
as plaintext dashboards, public discovery, or unknown device IDs.

```python
from gabriel import SyncthingConfig, audit_syncthing

config = SyncthingConfig(
    https_enabled=False,
    global_discovery_enabled=True,
    relays_enabled=True,
    connected_device_ids=("ABC123", "DEF456"),
    trusted_device_ids=("ABC123",),
)

for finding in audit_syncthing(config):
    print(f"{finding.severity.upper()} — {finding.message}")
    print(f"Fix: {finding.remediation}\n")
```

Hardened clusters with HTTPS in front of the GUI, local-only discovery, and trusted device allow
lists will return an empty list, mirroring VaultWarden behavior.

### Audit Nextcloud deployments

Nextcloud administrators can call `gabriel.selfhosted.audit_nextcloud` to evaluate
hardening tasks such as enforcing HTTPS, MFA, and backup verification as outlined in the
[Nextcloud improvement checklist](docs/related/nextcloud/IMPROVEMENTS.md).

```python
from gabriel import NextcloudConfig, audit_nextcloud

config = NextcloudConfig(
    https_enabled=True,
    certificate_trusted=True,
    mfa_enforced=True,
    updates_current=False,  # pending security updates
    backups_enabled=True,
    last_backup_verification_days=45,
    admin_allowed_networks=("10.10.0.0/16",),
    log_monitoring_enabled=False,
)

for finding in audit_nextcloud(config):
    print(f"{finding.severity.upper()} — {finding.message}")
    print(f"Fix: {finding.remediation}\n")
```

Hardened deployments with trusted certificates, timely updates, enforced MFA, tested backups,
restricted admin networks, and log monitoring return an empty list.

### Audit PhotoPrism deployments

PhotoPrism curates personal photo libraries, so losing data or exposing galleries publicly can
be painful. `gabriel.selfhosted.audit_photoprism` evaluates HTTPS coverage, admin credential
strength, backup posture, and plugin hygiene based on the
[PhotoPrism checklist](docs/IMPROVEMENT_CHECKLISTS.md#photoprism).

```python
from gabriel import PhotoPrismConfig, audit_photoprism

config = PhotoPrismConfig(
    https_enabled=True,
    certificate_trusted=False,
    admin_password="short",  # needs rotation  # pragma: allowlist secret
    library_outside_container=False,
    storage_permissions_hardened=False,
    backups_enabled=True,
    backup_frequency_days=7,
    backups_offsite=False,
    third_party_plugins_enabled=True,
    plugins_reviewed=False,
)

for finding in audit_photoprism(config):
    print(f"{finding.severity.upper()} — {finding.message}")
    print(f"Fix: {finding.remediation}\n")
```

When PhotoPrism runs behind trusted TLS, stores originals outside the container with tight
permissions, replicates backups off-host, and reviews each plugin, the helper returns an empty
list just like the other auditors.

### Request encrypted inference through token.place

Phase 1 also calls for encrypted local inference. `TokenPlaceClient` provides a thin wrapper around
the token.place relay API so you can relay prompts without wiring up HTTP plumbing manually.

```python
from gabriel import TokenPlaceClient

client = TokenPlaceClient("https://relay.local", api_key="tp_test_123")

completion = client.infer(
    "Summarize the latest firewall alerts.",
    model="llama3-70b",  # optional override when multiple models are exposed
    metadata={"source": "gabriel-demo"},
)

print(completion.text)
```

`check_health()` performs a lightweight `GET /v1/health` probe so you can verify connectivity
before submitting a prompt. The helper never sends telemetry beyond the configured relay URL,
keeping Gabriel's privacy posture intact.

### Offline Usage

For fully local inference, see [OFFLINE.md](docs/gabriel/OFFLINE.md).

For storing secrets in the system keyring, see
[docs/gabriel/SECRET_STORAGE.md](docs/gabriel/SECRET_STORAGE.md).

### Docker builds

The repository ships with a `.dockerignore` file that trims the build context by excluding
documentation, tests, and other developer-only artifacts. This keeps local Docker builds fast
and reduces the chance of copying unintended files into the runtime image.

#### Build the image locally

Use the root `Dockerfile` to produce an image tagged `gabriel`. The build only needs the
repository checkout; dependencies are installed within the container.

```bash
docker build -t gabriel .
```

Pass `--build-arg PYTHON_VERSION=3.11` to experiment with alternate Python releases that remain
supported by the Docker base image.

#### Run Gabriel commands inside Docker

Invoke CLI helpers directly via `docker run`. The default entry point exposes the Python
interpreter, so provide the command you wish to execute.

```bash
docker run --rm -it gabriel gabriel-calc add 2 3
docker run --rm -it gabriel gabriel secret store my-service alice --secret my-value
```

Mount a host directory when commands need to read or persist data:

```bash
docker run --rm -it -v "$(pwd)/secrets:/app/secrets" \
  -e GABRIEL_SECRET_DIR=/app/secrets \
  gabriel gabriel secret store vault bob
```

Running in detached mode (`-d`) allows long-lived tasks such as scheduled scans. Combine with
`--env-file` to load configuration managed outside the container.

### Runbook & 3D Viewer

This repo now mirrors flywheel's development helpers. `runbook.yml` lists
typical tasks and `viewer/` hosts a basic `model-viewer` scene. The viewer bundles a
local copy of the `@google/model-viewer` library to avoid third-party requests,
and animations start only after pressing **Start Animation**. Use the bundled CLI to
serve the assets locally:

```bash
gabriel viewer --port 9000
```

Passing `--no-browser` skips automatically launching the system browser. See
[`docs/gabriel/VIEWER.md`](docs/gabriel/VIEWER.md) for additional automation tips.
The `make preview` target runs the same helper with default settings. Viewer scripts
are linted with ESLint via pre-commit; run `npx eslint viewer/viewer.js` when iterating
on WebGL logic.

## Tracked Repositories

The table below summarizes all repositories where we currently maintain
improvement tasks or security audits.
Last roster sync: 2025-09-29 05:02 UTC (per Futuroptimist).
improvement tasks or security audits. Following these links will jump to the
relevant documentation.

| Repository | Improvement Docs | Threat Model |
|------------|------------------|--------------|
| Gabriel (this repo) | [IMPROVEMENTS.md][gabriel-improve] | [THREAT_MODEL.md][gabriel-threat] |
| futuroptimist | [IMPROVEMENTS.md][futuroptimist-improve] | [THREAT_MODEL.md][futuroptimist-threat] |
| token.place | [IMPROVEMENTS.md][token-place-improve] | N/A |
| DSPACE | [IMPROVEMENTS.md][dspace-improve] | [THREAT_MODEL.md][dspace-threat] |
| flywheel | [IMPROVEMENTS.md][flywheel-improve] | [THREAT_MODEL.md][flywheel-threat] |
| f2clipboard | [IMPROVEMENTS.md][f2clipboard-improve] | [THREAT_MODEL.md][f2clipboard-threat] |
| axel | [IMPROVEMENTS.md][axel-improve] | [THREAT_MODEL.md][axel-threat] |
| sigma | [IMPROVEMENTS.md][sigma-improve] | [THREAT_MODEL.md][sigma-threat] |
| gitshelves | [IMPROVEMENTS.md][gitshelves-improve] | [THREAT_MODEL.md][gitshelves-threat] |
| wove | [IMPROVEMENTS.md][wove-improve] | [THREAT_MODEL.md][wove-threat] |
| sugarkube | [IMPROVEMENTS.md][sugarkube-improve] | [THREAT_MODEL.md][sugarkube-threat] |
| pr-reaper | [IMPROVEMENTS.md][pr-reaper-improve] | [THREAT_MODEL.md][pr-reaper-threat] |
| jobbot3000 | [IMPROVEMENTS.md][jobbot-improve] | [THREAT_MODEL.md][jobbot-threat] |
| danielsmith.io | [IMPROVEMENTS.md][danielsmith-io-improve] | [THREAT_MODEL.md][danielsmith-io-threat] |
| Nextcloud | [IMPROVEMENTS.md][nextcloud-improve] | N/A |
| PhotoPrism | [IMPROVEMENT_CHECKLISTS.md#photoprism][photoprism-improve] | N/A |
| VaultWarden | [IMPROVEMENT_CHECKLISTS.md#vaultwarden][vaultwarden-improve] | N/A |

[gabriel-improve]: docs/gabriel/IMPROVEMENTS.md
[gabriel-threat]: docs/gabriel/THREAT_MODEL.md
[futuroptimist-improve]: docs/related/futuroptimist/IMPROVEMENTS.md
[futuroptimist-threat]: docs/related/futuroptimist/THREAT_MODEL.md
[token-place-improve]: docs/related/token_place/IMPROVEMENTS.md
[dspace-improve]: docs/related/dspace/IMPROVEMENTS.md
[dspace-threat]: docs/related/dspace/THREAT_MODEL.md
[flywheel-improve]: docs/related/flywheel/IMPROVEMENTS.md
[flywheel-threat]: docs/related/flywheel/THREAT_MODEL.md
[f2clipboard-improve]: docs/related/f2clipboard/IMPROVEMENTS.md
[f2clipboard-threat]: docs/related/f2clipboard/THREAT_MODEL.md
[axel-improve]: docs/related/axel/IMPROVEMENTS.md
[axel-threat]: docs/related/axel/THREAT_MODEL.md
[sigma-improve]: docs/related/sigma/IMPROVEMENTS.md
[sigma-threat]: docs/related/sigma/THREAT_MODEL.md
[gitshelves-improve]: docs/related/gitshelves/IMPROVEMENTS.md
[gitshelves-threat]: docs/related/gitshelves/THREAT_MODEL.md
[wove-improve]: docs/related/wove/IMPROVEMENTS.md
[wove-threat]: docs/related/wove/THREAT_MODEL.md
[sugarkube-improve]: docs/related/sugarkube/IMPROVEMENTS.md
[sugarkube-threat]: docs/related/sugarkube/THREAT_MODEL.md
[pr-reaper-improve]: docs/related/pr-reaper/IMPROVEMENTS.md
[pr-reaper-threat]: docs/related/pr-reaper/THREAT_MODEL.md
[jobbot-improve]: docs/related/jobbot3000/IMPROVEMENTS.md
[jobbot-threat]: docs/related/jobbot3000/THREAT_MODEL.md
[danielsmith-io-improve]: docs/related/danielsmith_io/IMPROVEMENTS.md
[danielsmith-io-threat]: docs/related/danielsmith_io/THREAT_MODEL.md
[nextcloud-improve]: docs/related/nextcloud/IMPROVEMENTS.md
[photoprism-improve]: docs/IMPROVEMENT_CHECKLISTS.md#photoprism
[vaultwarden-improve]: docs/IMPROVEMENT_CHECKLISTS.md#vaultwarden

## Roadmap

See [docs/gabriel/ROADMAP.md](docs/gabriel/ROADMAP.md) for a more detailed roadmap. Early milestones include:

1. Establishing repository guidelines and a base documentation structure.
2. Collecting security best practices for self-hosted services.
3. Prototyping local LLM inference through token.place.

## Contributing

We use `AGENTS.md` to outline repository-specific instructions for automated agents. Additional contributor guidelines live in [CONTRIBUTING.md](CONTRIBUTING.md). Please read them before opening pull requests.

## CI & Security

The repository includes GitHub Actions workflows for linting, testing, and documentation.
`flake8` and `bandit` catch style issues and common security mistakes, while coverage results are
uploaded to [Codecov](https://codecov.io/) and the latest coverage badge is committed to
[coverage.svg](coverage.svg) after tests run.
pre-commit hooks also run `detect-secrets`, `pip-audit`, the `lychee` Markdown link checker,
`pymarkdown`, and the custom `gabriel.prompt_lint` scanner to catch secrets, vulnerable
dependencies, stale references, style regressions, and prompt-injection red flags in Markdown
content.
Dependabot monitors Python dependencies and GitHub Actions workflows weekly.

## Release management

Release notes are drafted automatically via the
[`release-drafter` action](.github/workflows/release-drafter.yml) using the
configuration in [.github/release-drafter.yml](.github/release-drafter.yml).
Merges to `main` update the draft and categorize entries by labels such as
`feature`, `fix`, `docs`, and `security`. Tag a release from GitHub's UI to
publish the curated notes without additional manual formatting.

For vulnerability disclosure guidelines, see [SECURITY.md](SECURITY.md).

## FAQ

We maintain an evolving list of questions for clarification in [docs/gabriel/FAQ.md](docs/gabriel/FAQ.md). Feel free to add your own or answer existing ones.<|MERGE_RESOLUTION|>--- conflicted
+++ resolved
@@ -43,16 +43,11 @@
 | `gabriel/secrets.py`, `gabriel/tokenplace.py` | Alerts, encrypted delivery, and relay hooks | Notification |
 | `viewer/`, `gabriel/ui/` (CLI + viewer), `gabriel/utils.py` | CLI and viewer surfaces | UI |
 
-<<<<<<< HEAD
 The newly introduced `gabriel/ui/` package now owns the CLI and viewer helpers, while
 `gabriel/utils.py` provides backwards-compatible imports for existing callers. Shared primitives
 (cryptography, persistence, LLM adapters) will consolidate under `gabriel/common` as we carve the
 boundaries. For a deeper security breakdown, review the
 [docs/gabriel/THREAT_MODEL.md](docs/gabriel/THREAT_MODEL.md).
-=======
-Shared primitives (cryptography, persistence, LLM adapters) will consolidate under `gabriel/common` as we carve the boundaries. For a deeper security breakdown, review the [docs/gabriel/THREAT_MODEL.md](docs/gabriel/THREAT_MODEL.md) and the
-[docs/gabriel/SECRET_BOUNDARY.md](docs/gabriel/SECRET_BOUNDARY.md).
->>>>>>> b50164e0
 
 ## Getting Started
 
