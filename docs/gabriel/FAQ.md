# FAQ

This FAQ lists questions we have for the maintainers and community. Answers will be filled in as the project evolves.

1. **Preferred programming languages and frameworks?**

   No strict preference, but Python is recommended initially due to its strong machine learning ecosystem.

2. **Expected integration points with [token.place](https://github.com/futuroptimist/token.place)?**

   Gabriel can run models locally on CPU/GPU or call token.place's encrypted inference API when desired.

3. **Guidelines for storing user data securely?**

   Use robust `.gitignore` rules and pre-commit hooks. Encourage filesystem encryption and careful handling of secrets.

4. **Policies on network access or telemetry?**

   Local only by default and encrypted at rest; no telemetry is sent upstream.

5. **How should we coordinate with other projects like dspace and f2clipboard?**

   Focus on integrating token.place first. Additional collaborations may come later.

6. **Are there existing datasets or knowledge bases we can leverage?**

   None specified yet, but community suggestions are welcome.

7. **What level of automated testing is required for contributions?**

   Use GitHub Actions and pre-commit hooks. Tests with `pytest` are encouraged.

8. **Any contributor license agreements or code of conduct?**

   The project is MIT licensed and a contributors guide will outline code of conduct.

9. **Are external contributions currently welcome, or is this in a closed alpha?**

   Contributions are welcome via pull request.

10. **Desired repository structure or directories to avoid?**

    Keep the layout intuitive; there are no forbidden directories at this time.

11. **Is there a defined threat model for Gabriel?**

    See [THREAT_MODEL.md](THREAT_MODEL.md) for the latest threat model and security assumptions.

12. **How does the flywheel approach impact Gabriel's risk management?**

    Risks and mitigations for continuous automation are described in [FLYWHEEL_RISK_MODEL.md](FLYWHEEL_RISK_MODEL.md).

13. **What new flywheel features require extra caution?**

    The `crawl` subcommand now collects commit data across repositories. Use read-only tokens and avoid scanning private repos without permission.

14. **What improvements are recommended for token.place integration?**

    See [../related/token_place/IMPROVEMENTS.md](../related/token_place/IMPROVEMENTS.md) for suggested mitigations against relay compromise and network attacks.

15. **Why reference the Sword of Damocles in Gabriel's documentation?**

    The parable illustrates the constant risk that accompanies greater resources and privilege online. [SWORD_OF_DAMOCLES.md](SWORD_OF_DAMOCLES.md) explains how Gabriel aims to alleviate that danger through local, privacy-first design.

16. **How is test coverage reported?**

    Coverage reports are uploaded to [Codecov](https://about.codecov.io/) through a GitHub Actions workflow.

17. **How does Gabriel mitigate prompt-injection or hidden instruction attacks?**

    Treat code, documentation, and dependencies as untrusted; review automated changes and run security scans before executing them.

18. **Can I run Gabriel entirely inside Docker?**

    Yes. Build the image with `docker build -t gabriel .` and run commands such as `docker run --rm -it gabriel gabriel-calc add 2 3`. Mount volumes or supply `--env-file` when secrets or configuration should persist between runs. See the README section titled *Docker builds* for more recipes.

19. **Does Gabriel include phishing detection yet?**

<<<<<<< HEAD
    A lightweight heuristic scanner in `gabriel.phishing` analyses pasted links for punycode, suspicious TLDs, HTTP usage, lookalike domains, known URL shorteners, unusual ports, redirect parameters that jump to other domains, and hosts that embed trusted brands inside attacker-owned registrable domains. Extend it with additional rules as the roadmap advances.
=======
    A lightweight heuristic scanner in `gabriel.phishing` analyses pasted links for
    punycode, suspicious TLDs, HTTP usage, lookalike domains, known URL shorteners,
    unusual ports, redirect parameters that jump to other domains, and attachments with
    risky executable or archive extensions. Extend it with additional rules as the
    roadmap advances.
>>>>>>> 93039dcc

20. **Can Gabriel audit my VaultWarden deployment?**

    Yes. Use `gabriel.selfhosted.audit_vaultwarden` with a `VaultWardenConfig` snapshot to identify gaps from the checklist in [docs/IMPROVEMENT_CHECKLISTS.md](../IMPROVEMENT_CHECKLISTS.md#vaultwarden).

21. **How do I preview the bundled WebGL viewer?**

    Run `gabriel viewer` to launch a threaded HTTP server that opens your browser locally. Add
    `--no-browser` for headless systems or `--host 0.0.0.0` to share the preview on your LAN. See
    [VIEWER.md](VIEWER.md) for more automation-friendly patterns.<|MERGE_RESOLUTION|>--- conflicted
+++ resolved
@@ -76,15 +76,11 @@
 
 19. **Does Gabriel include phishing detection yet?**
 
-<<<<<<< HEAD
-    A lightweight heuristic scanner in `gabriel.phishing` analyses pasted links for punycode, suspicious TLDs, HTTP usage, lookalike domains, known URL shorteners, unusual ports, redirect parameters that jump to other domains, and hosts that embed trusted brands inside attacker-owned registrable domains. Extend it with additional rules as the roadmap advances.
-=======
     A lightweight heuristic scanner in `gabriel.phishing` analyses pasted links for
     punycode, suspicious TLDs, HTTP usage, lookalike domains, known URL shorteners,
     unusual ports, redirect parameters that jump to other domains, and attachments with
     risky executable or archive extensions. Extend it with additional rules as the
     roadmap advances.
->>>>>>> 93039dcc
 
 20. **Can Gabriel audit my VaultWarden deployment?**
 
