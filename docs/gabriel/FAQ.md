--- conflicted
+++ resolved
@@ -75,15 +75,9 @@
     Yes. Build the image with `docker build -t gabriel .` and run commands such as `docker run --rm -it gabriel gabriel-calc add 2 3`. Mount volumes or supply `--env-file` when secrets or configuration should persist between runs. See the README section titled *Docker builds* for more recipes.
 
 19. **Does Gabriel include phishing detection yet?**
-<<<<<<< HEAD
 
-    A lightweight heuristic scanner in `gabriel.phishing` analyses pasted links for punycode, suspicious TLDs, HTTP usage, and lookalike domains. Extend it with additional rules as the roadmap advances.
+    A lightweight heuristic scanner in `gabriel.phishing` analyses pasted links for punycode, suspicious TLDs, HTTP usage, lookalike domains, and known URL shorteners. Extend it with additional rules as the roadmap advances.
 
-=======
-   - A lightweight heuristic scanner in `gabriel.phishing` analyses pasted links for
-     punycode, suspicious TLDs, HTTP usage, lookalike domains, and known URL shorteners.
-     Extend it with additional rules as the roadmap advances.
->>>>>>> d1475400
 20. **Can Gabriel audit my VaultWarden deployment?**
 
     Yes. Use `gabriel.selfhosted.audit_vaultwarden` with a `VaultWardenConfig` snapshot to identify gaps from the checklist in [docs/IMPROVEMENT_CHECKLISTS.md](../IMPROVEMENT_CHECKLISTS.md#vaultwarden).