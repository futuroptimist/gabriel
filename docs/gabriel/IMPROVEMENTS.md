--- conflicted
+++ resolved
@@ -7,10 +7,6 @@
 - [x] Implement `flake8` and `bandit` in CI to catch style and security issues.
 - [x] Expand unit tests beyond the simple `add` function.
 - [x] Add unit tests for negative numbers in arithmetic helpers.
-<<<<<<< HEAD
-- [x] Provide examples of encrypted secret storage using `keyring`.
-=======
 - [x] Provide examples of encrypted secret storage using `keyring` ([SECRET_STORAGE.md](SECRET_STORAGE.md)).
->>>>>>> efe5e591
 - [ ] Document how to run Gabriel completely offline with local models.
 - [x] Harden pre-commit hooks to prevent accidental secret leaks.