# Suggested Improvements for Gabriel

This document lists potential enhancements uncovered during a self-audit of the Gabriel codebase.

## Checklist

- [x] Implement `flake8` and `bandit` in CI to catch style and security issues.
- [x] Expand unit tests beyond the simple `add` function.
- [x] Add unit tests for negative numbers in arithmetic helpers.
- [x] Provide examples of encrypted secret storage using `keyring` ([SECRET_STORAGE.md](SECRET_STORAGE.md)).
- [x] Document how to run Gabriel completely offline with local models. See [OFFLINE.md](OFFLINE.md).
- [x] Harden pre-commit hooks to prevent accidental secret leaks.
- [x] Add `multiply` helper with test coverage.
- [x] Add `delete_secret` helper to remove stored secrets.
- [ ] Integrate `mypy` into pre-commit for static type checks (`.pre-commit-config.yaml`).
      *Aligns with flywheel best practices.*
- [x] Expand arithmetic helpers with `power` and `modulo` operations
      (`gabriel/utils.py`, `tests/test_utils.py`).
- [ ] Add CLI entry points for arithmetic utilities (`pyproject.toml`,
      `gabriel/utils.py`).
- [x] Test `divide` with negative numbers and floats for complete coverage
      (`gabriel/utils.py`, `tests/test_utils.py`).
- [x] Integrate `pip-audit` into pre-commit to detect vulnerable dependencies
      (`.pre-commit-config.yaml`). *Aligns with flywheel best practices.*
- [x] Align Black's `line-length` with repo standard of 100 chars (`pyproject.toml`).
- [x] Support float inputs in arithmetic helpers (`gabriel/utils.py`, `tests/test_utils.py`).
- [ ] Add CLI entry points for secret management (`pyproject.toml`, `gabriel/utils.py`).
- [x] Implement `floordiv` helper with test coverage (`gabriel/utils.py`,
      `tests/test_utils.py`).
- [ ] Integrate `ruff` linter into pre-commit and CI (`.pre-commit-config.yaml`,
      `.github/workflows/ci.yml`). *Aligns with flywheel best practices.*
- [ ] Add CodeQL workflow for static application security testing
      (`.github/workflows/codeql.yml`). *Aligns with flywheel best practices.*
- [x] Create `SECURITY.md` with vulnerability disclosure guidelines
      (`SECURITY.md`). *Aligns with flywheel best practices.*
- [x] Implement `sqrt` helper with test coverage (`gabriel/utils.py`,
      `tests/test_utils.py`).
- [x] Add `lint` and `test` targets to `Makefile` for developer convenience
      (`Makefile`).
- [x] Provide GitHub issue templates for bugs and features
      (`.github/ISSUE_TEMPLATE/bug_report.yml`,
      `.github/ISSUE_TEMPLATE/feature_request.yml`).
- [ ] Expand Dependabot to monitor GitHub Actions updates (`.github/dependabot.yml`).
      *Aligns with flywheel best practices.*
- [ ] Add Release Drafter configuration for automated changelog
      (`.github/release-drafter.yml`). *Aligns with flywheel best practices.*
- [ ] Add `isort` to pre-commit for consistent import ordering
      (`.pre-commit-config.yaml`, `pyproject.toml`).
- [ ] Add Python version matrix in CI to test against 3.10 and 3.11
      (`.github/workflows/coverage.yml`, `.github/workflows/ci.yml`).
      *Aligns with flywheel best practices.*
- [ ] Create setup script referenced in `runbook.yml` for developer onboarding
      (`runbook.yml`, `scripts/setup.sh`).
- [ ] Scan for zero-width characters and hidden text via pre-commit hook
      (`.pre-commit-config.yaml`, `docs/gabriel/THREAT_MODEL.md`).
      *Aligns with flywheel best practices.*
- [ ] Add Jest unit tests for the WebGL viewer (`viewer/viewer.js`).
- [ ] Enforce minimum test coverage in CI using `--cov-fail-under`
      (`pyproject.toml`, `.github/workflows/coverage.yml`).
      *Aligns with flywheel best practices.*
- [ ] Add markdown link checker to pre-commit and CI to prevent stale references
      (`.pre-commit-config.yaml`, `.github/workflows/docs.yml`).
      *Aligns with flywheel best practices.*
- [ ] Add ESLint to pre-commit for viewer JavaScript
      (`viewer/viewer.js`, `.pre-commit-config.yaml`). *Aligns with flywheel best practices.*
- [ ] Document Docker build and run instructions for local development
      (`docker/Dockerfile`, `README.md`).
- [ ] Implement environment variable fallback when `keyring` is unavailable
      (`gabriel/utils.py`, `tests/test_utils.py`). *Aligns with flywheel best practices.*
- [ ] Use `decimal.Decimal` in arithmetic helpers to improve precision
      (`gabriel/utils.py`, `tests/test_utils.py`).
- [ ] Enable multi-architecture Docker builds for `amd64` and `arm64`
      (`.github/workflows/docker.yml`). *Aligns with flywheel best practices.*
<<<<<<< HEAD
- [ ] Remove duplicate `pip-audit` hooks to streamline pre-commit configuration
      (`.pre-commit-config.yaml`).
- [ ] Add pull request template to standardize contributions (`.github/PULL_REQUEST_TEMPLATE.md`).
      *Aligns with flywheel best practices.*
- [ ] Generate API docs with Sphinx and publish under `docs/`
      (`gabriel/utils.py`, `docs/`). *Aligns with flywheel best practices.*
- [ ] Scan Docker images for vulnerabilities in CI using `trivy`
      (`docker/Dockerfile`, `.github/workflows/docker.yml`). *Aligns with flywheel best practices.*
- [ ] Define project metadata in `pyproject.toml` for packaging and distribution (`pyproject.toml`).
      *Aligns with flywheel best practices.*
- [ ] Cache dependencies in GitHub Actions to speed up CI
      (`.github/workflows/ci.yml`, `.github/workflows/coverage.yml`).
- [ ] Add Markdown linting to pre-commit and CI (`.pre-commit-config.yaml`, `.github/workflows/docs.yml`).
=======
- [ ] Integrate `trufflehog` secret scanning into pre-commit and CI
      (`.pre-commit-config.yaml`, `.github/workflows/ci.yml`).
      *Aligns with flywheel best practices.*
- [ ] Add property-based tests using `hypothesis` for arithmetic and secret helpers
      (`tests/test_utils.py`, `requirements.txt`, `pyproject.toml`).
      *Aligns with flywheel best practices.*
- [ ] Generate API documentation with `mkdocs` and publish to GitHub Pages
      (`docs/`, `pyproject.toml`, `.github/workflows/docs.yml`).
      *Aligns with flywheel best practices.*
- [ ] Expand Dependabot to monitor Docker base image updates
      (`.github/dependabot.yml`, `docker/Dockerfile`).
      *Aligns with flywheel best practices.*
- [ ] Document usage and setup steps for the WebGL viewer
      (`viewer/viewer.js`, `README.md`).
>>>>>>> f832d25b
      *Aligns with flywheel best practices.*<|MERGE_RESOLUTION|>--- conflicted
+++ resolved
@@ -71,7 +71,6 @@
       (`gabriel/utils.py`, `tests/test_utils.py`).
 - [ ] Enable multi-architecture Docker builds for `amd64` and `arm64`
       (`.github/workflows/docker.yml`). *Aligns with flywheel best practices.*
-<<<<<<< HEAD
 - [ ] Remove duplicate `pip-audit` hooks to streamline pre-commit configuration
       (`.pre-commit-config.yaml`).
 - [ ] Add pull request template to standardize contributions (`.github/PULL_REQUEST_TEMPLATE.md`).
@@ -85,7 +84,6 @@
 - [ ] Cache dependencies in GitHub Actions to speed up CI
       (`.github/workflows/ci.yml`, `.github/workflows/coverage.yml`).
 - [ ] Add Markdown linting to pre-commit and CI (`.pre-commit-config.yaml`, `.github/workflows/docs.yml`).
-=======
 - [ ] Integrate `trufflehog` secret scanning into pre-commit and CI
       (`.pre-commit-config.yaml`, `.github/workflows/ci.yml`).
       *Aligns with flywheel best practices.*
@@ -100,5 +98,4 @@
       *Aligns with flywheel best practices.*
 - [ ] Document usage and setup steps for the WebGL viewer
       (`viewer/viewer.js`, `README.md`).
->>>>>>> f832d25b
       *Aligns with flywheel best practices.*