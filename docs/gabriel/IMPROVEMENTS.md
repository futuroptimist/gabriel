--- conflicted
+++ resolved
@@ -71,7 +71,6 @@
       (`gabriel/utils.py`, `tests/test_utils.py`).
 - [ ] Enable multi-architecture Docker builds for `amd64` and `arm64`
       (`.github/workflows/docker.yml`). *Aligns with flywheel best practices.*
-<<<<<<< HEAD
 - [ ] Run `pre-commit` hooks in CI to ensure local and CI checks match
       (`.github/workflows/ci.yml`, `.pre-commit-config.yaml`). *Aligns with flywheel best practices.*
 - [ ] Remove duplicate `pip-audit` entries to streamline pre-commit config
@@ -82,7 +81,6 @@
       (`.pre-commit-config.yaml`). *Aligns with flywheel best practices.*
 - [ ] Test on Linux, macOS, and Windows in CI
       (`.github/workflows/coverage.yml`, `.github/workflows/ci.yml`).
-=======
 - [ ] Remove duplicate `pip-audit` hook to streamline dependency scanning
       (`.pre-commit-config.yaml`).
 - [ ] Add markdown linting to pre-commit for doc style consistency
@@ -99,7 +97,6 @@
       (`.github/workflows/docker.yml`). *Aligns with flywheel best practices.*
 - [ ] Format viewer assets with Prettier via pre-commit
       (`viewer/viewer.js`, `.pre-commit-config.yaml`).
->>>>>>> 4f192467
 - [ ] Remove duplicate `pip-audit` hooks to streamline pre-commit configuration
       (`.pre-commit-config.yaml`).
 - [ ] Add pull request template to standardize contributions (`.github/PULL_REQUEST_TEMPLATE.md`).
