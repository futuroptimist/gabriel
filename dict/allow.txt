--- conflicted
+++ resolved
@@ -319,14 +319,5 @@
 allowlists
 exfiltrate
 hostnames
-<<<<<<< HEAD
 RiskTolerance
-func
-=======
-
-DX
-hotspots
-mypy
-typosquats
-touchpoints
->>>>>>> a924c747
+func