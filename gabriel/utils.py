--- conflicted
+++ resolved
@@ -139,7 +139,6 @@
     """
     try:
         import keyring
-<<<<<<< HEAD
     except ImportError as exc:  # pragma: no cover - exercised via tests
         raise RuntimeError(
             "The `keyring` package is required to delete secrets. "
@@ -193,10 +192,4 @@
 
 
 if __name__ == "__main__":
-    main()
-=======
-    except ImportError:  # pragma: no cover - exercised via tests
-        os.environ.pop(_env_secret_key(service, username), None)
-    else:
-        keyring.delete_password(service, username)
->>>>>>> 779f6512
+    main()