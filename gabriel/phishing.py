--- conflicted
+++ resolved
@@ -276,7 +276,6 @@
                     )
                     break
 
-<<<<<<< HEAD
                 known_registrable = _registrable_domain_for(clean_known)
                 if known_registrable and registrable_domain != known_registrable:
                     known_label, known_suffix = _split_registrable_domain(known_registrable)
@@ -314,7 +313,7 @@
                             )
                         )
                         break
-=======
+
     suspicious_downloads_seen: set[tuple[str, str]] = set()
 
     def _consider_download_candidate(raw: str, location: str) -> None:
@@ -369,7 +368,6 @@
 
     if parsed.fragment:
         _consider_download_candidate(parsed.fragment, "fragment")
->>>>>>> 93039dcc
 
     if parsed.query:
         redirect_hosts: set[str] = set()
